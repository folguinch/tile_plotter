--- conflicted
+++ resolved
@@ -1,15 +1,7 @@
-<<<<<<< HEAD
+import os, warnings
+from abc import ABCMeta, abstractmethod
+from pathlib import Path
 from configparseradv import ConfigParserAdv
-=======
-import os, warnings
->>>>>>> 727c5e2c
-from abc import ABCMeta, abstractmethod
-from builtins import map, range
-try:
-    from myutils.myconfigparser import myConfigParser as ConfigParser
-    from configparser import ExtendedInterpolation
-except ImportError:
-    from configparser import ConfigParser, ExtendedInterpolation
         
 import matplotlib as mpl
 import matplotlib.pyplot as plt
@@ -17,82 +9,47 @@
 from matplotlib import patches
 import numpy as np
 
-<<<<<<< HEAD
 from .functions import get_geometry
-=======
-from functions import *
 import logger
-
-class BasePlotter(object):
->>>>>>> 727c5e2c
 
 class BasePlotter(metaclass=ABCMeta):
     """Figure axes collection.
 
     Keeps track of the Figure axes, whether they have been initialized or not.
     Attributes:
+        defconfig (Path): default configuration path
+        log (): logger
+        _config (ConfigParserAdv): original configuration file
+        config (ConfigParserAdv proxy): configuration current section proxy
+        fig
+        figsize (list): figure size
         axes (list): list of the axes.
         cbaxes (list): list of the colorbar axes.
     """
 
-<<<<<<< HEAD
-    def __init__(self, styles: list = [], rows: int = 1, cols: int = 1, 
-            nxcbar: int = 0, nycbar: int = 0,  xsize: float = 4.5, 
-            ysize: float = 4.5, left: float = 1.0, right: float = 0.15, 
-            bottom: float = 0.6, top: float = 0.15, wspace: float = 0.2, 
-            hspace: float = 0.2, cbar_width: float = 0.2, 
-            cbar_spacing: float = 0.1, sharex: bool = False, 
-            sharey: bool = False, projection: str = 'rectilinear',
-            share_cbar: bool = False):
-=======
-    __metaclass__ = ABCMeta
-    defconfig = os.path.join(os.path.dirname(os.path.realpath(__file__)), 
-            'configs/default.cfg')
+    defconfig = Path(__file__).resolve().parent / Path('configs/default.cfg')
     log = logger.get_logger(__name__)
 
-    def __init__(self, config=None, section='single', **kwargs):
+    def __init__(self, config: Path = None, section: str = 'DEFAULT', **kwargs):
         # Close plt if still open
->>>>>>> 727c5e2c
         try:
             plt.close()
         except:
             pass
 
         # Update options
-        self._config = ConfigParser(interpolation=ExtendedInterpolation())
+        self._config = ConfigParserAdv()
         self._config.read(self.defconfig)
         if config is None:
             pass
-        elif os.path.isfile(os.path.expanduser(config)):
-            self._config.read(config)
-        else:
-            raise IOError('File %s does not exist' % config)
+        else:
+            self._config.read(config.expanduser().resolve())
         self._config.read_dict({section: kwargs})
         self.config = self._config[section]
 
-<<<<<<< HEAD
-        # Determine the number of axes
-        self.nx = cols 
-        self.nxcbar = nxcbar
-        self.ny = rows 
-        self.nycbar = nycbar
-        
-        # Determine figure size
-        figgeom, cbargeom = get_geometry(rows, cols, nxcbar, nycbar, xsize, 
-                ysize, left, right, bottom, top, wspace, hspace, cbar_width, 
-                cbar_spacing, sharex, sharey, share_cbar=share_cbar)
-        width = 0
-        height = 0
-        for geom in figgeom[:cols] + cbargeom[:nxcbar]:
-            width += geom.width
-        for geom in figgeom[::cols] + cbargeom[:nycbar]:
-            height += geom.height
-        print 'Figure size: width=%.1f in height=%.1f in' % (width, height)
-=======
         # Set plot styles
         plt.style.use(self._config.get(section,'styles').replace(',',
             ' ').split())
->>>>>>> 727c5e2c
 
         # Get axes
         self.figsize, self.axes, self.cbaxes = get_geometry(self._config, 
